{
  "name": "@apollo/gateway",
<<<<<<< HEAD
  "version": "0.10.8",
=======
  "version": "0.14.1",
>>>>>>> 07b5d835
  "description": "Apollo Gateway",
  "author": "opensource@apollographql.com",
  "main": "dist/index.js",
  "types": "dist/index.d.ts",
  "keywords": [
    "GraphQL",
    "Apollo",
    "Server",
    "Javascript"
  ],
  "engines": {
    "node": ">=8"
  },
  "license": "SEE LICENSE IN LICENSE.md",
  "publishConfig": {
    "access": "public"
  },
  "dependencies": {
    "@apollo/federation": "file:../apollo-federation",
    "@types/node-fetch": "2.5.4",
    "apollo-engine-reporting-protobuf": "file:../apollo-engine-reporting-protobuf",
    "apollo-env": "^0.6.1",
    "apollo-graphql": "^0.4.0",
    "apollo-server-caching": "file:../apollo-server-caching",
    "apollo-server-core": "file:../apollo-server-core",
    "apollo-server-env": "file:../apollo-server-env",
    "apollo-server-types": "file:../apollo-server-types",
    "graphql-extensions": "file:../graphql-extensions",
    "loglevel": "^1.6.1",
    "make-fetch-happen": "^7.1.1",
    "pretty-format": "^24.7.0"
  },
  "peerDependencies": {
    "graphql": "^14.2.1 || ^15.0.0"
  }
}<|MERGE_RESOLUTION|>--- conflicted
+++ resolved
@@ -1,10 +1,6 @@
 {
   "name": "@apollo/gateway",
-<<<<<<< HEAD
-  "version": "0.10.8",
-=======
   "version": "0.14.1",
->>>>>>> 07b5d835
   "description": "Apollo Gateway",
   "author": "opensource@apollographql.com",
   "main": "dist/index.js",

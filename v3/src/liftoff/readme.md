# Liftoff

For your consideration: Liftoff, a translucent reactive framework.

*Translucent* as in you can still see your code inside it. Liftoff introduces some new concepts and a few new restrictions, but by and large lets you write comfortable, synchronous JS/TS that is reactive nevertheless.

_<div style='text-align: center'>Liftoff is a bit like React for your server</div>_

You know how React turns your world into components and can show you state of the whole tree? Liftoff does that.

You know how components can fail or suspend and the rest of the system keeps on trucking? Liftoff does that.

On the other hand, you know how with React, it's tricky to pass data between distant components? Liftoff doesn't do that.

_<div style='text-align: center'>Liftoff is a bit like Redux for your whole program.</div>_

By which I mean the *good parts* of Redux: time travel, error recovery, a clear timeline.

_<div style='text-align: center'>Liftoff is a bit like a spreadsheet.</div>_

If you hate spreadsheets you should probably forget you read that sentence. In fact, just skip this whole paragraph. But everyone else: you know how in a spreadsheet, you can change a single box and the change flows through the whole sheet? Liftoff does that in JS.

In Liftoff, we can retry functions after they fail. We can synchronously read the value of promises. Functions can return multiple times, their results flowing around the system.

🧠 To learn how Liftoff works, jump to [from the ground up](#From-the-ground-up).

👁 To see what you can do with it, continue to [from above](#From-above).

## TODO / Status

This reflects an evolving thought process, so it's inconsistent in many places.
- [ ] Change all `Ref()` to `def(Ref) ()`
- [ ] Update metrics examples to use `def.async`, a more elegant way to handle scoping
- [ ] Discuss associated columns in Rows
  - [ ] Using associated columns to provide input to Rows
- [ ] Update behavior injection to use `Rows` with input data rather than a ref to a function

## Programming Model: Liftoff from above

### Code as configuration

You configure the system with code.

```typescript=
import { Launch, def } from '@apollo/liftoff'
import { Server, Schema, Resolvers } from '@apollo/server'
import { Billing } from '@hypothetical/plugins'
import typeDefs from './schema.gql'
import resolvers from './schema.resolver'

Launch(() => {
  Server()
  Billing()
  def(Schema) (typeDefs)
  def(Resolvers) (resolvers)
})
```

The order of these calls doesn't matter.

### Composable configuration

Because you configure with code, you might assume you can do things like this:

```typescript=8
function Base() {
  Server()
  Billing()
}

Launch(() => {
  Base()
  def(Schema) (typeDefs)
  def(Resolvers) (resolvers)

  if (process.env.NODE_ENV === 'development') {
    Introspection()
    ServerDevTools()
  }
})
```

You would be correct.

#### Isolation

Right now, if one part of the system fails or blocks waiting for data, the whole thing stops. That's less than ideal.

We can use `part` to define isolated components:

```typescript
import { part } from '@apollo/liftoff'

// label (optional, nice for debugging) 👇🏽
export const Shopify = part `Shopify plugin` (() => {
  // …do plugin stuff…
})
```

Now if the Shopify plugin fails, it doesn't take down the whole system.

Parts are similar to error/suspense boundaries in React.

:::danger
**Restriction**: Parts cannot return a value. This is because if the part fails, it still needs to return normally so the rest of the system can boot. But if the part has failed, Liftoff won't know what to return!

Don't worry, there are still ways to pass data between parts.
:::

### Automatic plumbing

Liftoff lets us pass data between distant parts of our program without worrying about how it gets there.

To do this, we first define a column like so:

```typescript
import { str } from '@apollo/liftoff'

//                             👇🏽  type   👇🏽  label (optional, for debugging)
export const MetricsEndpoint = str `Metrics endpoint (URL)` ()
//             default value (optional, empty here)  🖕🏽
```

We typically define columns at the top level, exporting them from the module. Other modules can then import this column and define values with the `def` hook:

```typescript
import { def } from '@apollo/liftoff'
import { MetricsEndpoint } from './metrics'

Launch(() => {
  def (MetricsEndpoint) ('https://...')
  // …more stuff, presumably…
})
```

To read the values in a column, we can `read` it:

```typescript
import { read, part } from '@apollo/liftoff'

export const MetricsEndpoint = str `Metrics endpoint` ()

export const MetricsAgent = part(() => {
  //           👇🏽 typescript will infer this, I'm writing it here for clarity
  const key: string = read(MetricsEndpoint)
  // …work with the key…
})
```

This will read the `MetricsEndpoint` column and return a synchronous value.

#### Suspense

What if we haven't `def`ined `MetricsEndpoint`?

`read` will _suspend_ the current part until there's at least one value in the column.

Compare: React suspense.

#### Forks

Okay, but what if we've `def`'d `MetricsEndpoint` multiple times?

```typescript
Launch(() => {
  def (MetricsEndpoint) ('https://some.url/...')
  def (MetricsEndpoint) ('https://another.url?')
})
```

In this case, `read` will _fork_ the part, so we'll have two `MetricsAgent`s, each reporting to a different url.

#### Arity

In the above example, creating multiple reporting agents is probably good—it makes it easy to report to multiple endpoints. In cases where we don't want that behavior, we have some options.

Option one: we can declare a column as containing only one value:

```typescript
export const ShopifyApiKey = one(str) `Shopify API Key` ()
```

This changes the default behavior of `read`. Now `read(ShopifyApiKey)` will suspend until there is exactly one value in the column.

Option two: we can get the same behavior without changing the column's declaration by using `read.the` to read exactly one value from a column:

```typescript
export const ShopifyPlugin = part(() => {
  const key: string = read.the(ShopifyApiKey)
  // …work with the key…
})
```

This will suspend the part until there is _exactly one_ value defined in the column.

If we have `def`ined multiple values in a `one(column)`, we can still get the forking behavior of `read` like so:

```typescript
export const ShopifyPlugin = part(() => {
  const key: string = read.all(ShopifyApiKey)
  // …work with the key…
})
```

The takeaway here is that column _arity_ (that is, whether a column can have one or multiple values) is essentially advisory. It's a note from the column definers to the column consumers about how many values to expect, and `read` changes its default behavior accordingly. But we can flip that by calling the appropriate variant of `read` directly.

:::info
**Implementation note:** Suspense in Liftoff works much like suspense in React. If a `read` fails because there are no values—or if `read.the` fails because there are too many values—we throw a non-Error object which tells Liftoff the conditions that must be met for the part to continue running.
:::

#### Full Example: Routing an API Key

```typescript
/******** shopify.ts ********/

import { read, one, str } from '@apollo/liftoff'

export const ShopifyApiKey = one(str) `Api Key for Shopify API` ()

export function Shopify() {
  const key: string = read.the(ShopifyApiKey)
  //
  // Now do something with the key
  //
}
```

```typescript
/******** keys.ts ********/

import { def } from '@apollo/liftoff'
import { ShopifyApiKey } from './shopify'

export function Keys() {
  if (process.env.NODE_ENV === 'development')
    def (ShopifyApiKey) ('some-dev-key')
  else
    def (ShopifyApiKey) (process.env.SHOPIFY_API_KEY)
  // Other keys...
}
```

```typescript
/******** main.ts ********/

import { Launch, def } from '@apollo/liftoff'
import { Keys } from './keys.ts'
import { Shopify } from './shopify.ts'

Launch(() => {
  Shopify()
  Keys()
})
```

#### Notes on columns

You can think of columns as pipes between (possibly distant) parts of the system. Columns:
  - Are plain old objects
  - Are immutable (they come frozen)
  - Are declared at the top level of some module
  - Can be `def`ined from any part of the system
  - Can be `read` from any part of the system

Columns do not hold any values. Instead, Liftoff maintains an internal `Map` from columns to their definitions. This allows it to implicitly do all the plumbing for us.

### Restriction: You can't use Liftoff within async functions

Before we move on, a restriction to note:

:::danger
**<div style='text-align: center'>⚠️ You can't use Liftoff within async functions.</div>**
:::

Much like React components, Liftoff functions must be synchronous.

That means you can't `def`, `read`, or define columns within async functions.

:::info
**Why not?**: To work correctly, Liftoff needs to be at the root of the call tree (this is part of what `Launch` does). It isn't currently possible to do this in a reliable way with async functions, so we don't even try.
:::

However, also like React components, there are still ways to work with async data within Liftoff.

### Asynchronous configuration

We can use `def.async` to asynchronously define column values:

```typescript
Launch(() => {
  Base()
  def.async(Schema) (async () => {
    const typeDefs = await fetchText('https://some.url/with/the/schema.gql')
    return typeDefs
  })
  def(Resolvers) (resolvers)

  if (process.env.NODE_ENV === 'development') {
    DevTools()
  }
})
```

The function we pass to `def.async` can return either a `Promise` or an `AsyncIterable`[^also-sync]. For example, we can poll for schema updates like so:

[^also-sync]: It can also return a synchronous value, but in that case, `def` is a better choice.

```typescript
Launch(() => {
  Base()
  def.async(Schema) (function *() {
    while (true) {
      yield await fetchText('https://some.url/with/the/schema.gql')
      await sleep(1000)
    }
  })
  def(Resolvers) (resolvers)

  if (process.env.NODE_ENV === 'development') {
    DevTools()
  }
})
```

**How we define a column makes no difference to the consumer.** Even if we've defined a column asynchonously with `def.async(someCol)`, `read(someCol)` will still return its values synchronously.

<<<<<<< HEAD
Also: **If we `read` a column and then it changes, Liftoff handles this for us!** Liftoff will re-evaluate the function which called `read`, this time returning the new value. This is much like state / `useState` in React.

Unlike React, we can change the definitions of a column from anywhere in the system, and Liftoff will send those new values to all everyone who's `read` the column.

### Working with multiple values

Columns give us various methods for working with their values.

A toy example:

#### Example: Using `select` to retrieve all values for a ref
=======
Boxes help us pass source values into closures. If we did this:
>>>>>>> 6d1d5c33

```typescript
/******** toy.ts ********/

import { select, str } from '@apollo/liftoff'

// `str` is a synonym for `ref <string>`
export const Toy = str `The name of a toy` ()

export function ToyPlugin() {
  // We can `select` all the Toys and iterate over them:
  for (const toy of select(Toy)) {
    // play with each toy
    //
    // Toy iterates in the order toys were defined.
  }
}
```

```typescript
/******** main.ts ********/

import { Launch } from '@apollo/liftoff'
import { Toy, ToyPlugin } from './toy.ts'

Launch(() => {
  // We can define Toys anywhere, before or after their
  // consumer is defined.
  def(Toy) ('talula')
  StoryToys()
  ToyPlugin()  // 👈🏽 we select(Toy) in here
  def(Toy) ('mr. winkles')
})

function StoryToys() {
  def(Toy) ('woody')
  def(Toy) ('mr. potatohead')
  def(Toy) ('little bo peep')
}
```

We can also `read` a ref with multiple values:

#### Example: Using `read` to retrieve one definition of a ref with many defs

```typescript
/******** toy.ts ********/

import { read, str } from '@apollo/liftoff'

export const Toy = str `The name of a toy` ()

export ToyPlugin(() => {
  const toy: string = read(Toy)
  // Play with this toy
})
```

Which `Toy` do we get? We get all of them.

_How is this possible?_ Liftoff will _fork_ the reader, re-evaluating it once for each definition of the ref.

If we don't want this behavior, we can enforce reading only a single value with `read` with `read.the`:

#### Example: Using `read.the` to read exactly one definition from a ref

```typescript
/******** shopify.ts ********/

import { read, ref } from '@apollo/liftoff'

export const ShopifyApiKey = str `Api Key for Shopify API` ()

export function Shopify() {
  // Read exactly one key.
  const key: string = read.the(ShopifyApiKey)
  //
  // Now do something with the key
  //
}
```

Now if we've accidentally defined `ShopifyApiKey` multiple times, the plugin will fail until there is exactly one definition. **If `read.the` finds conflicting definitions, Liftoff will tell us the exact position of all of them—down to the file, line, and column**.

### Suspense

If you `read` a ref that has no values, Liftoff _suspends_ the function until values are available.

Similarly, if you `read.the` a ref that has no values or more than one value, Liftoff suspends until there's exactly one.

### Working with rows: `select` and friends

`select(someRef<R>)` returns `Rows<R>`.

`Rows` is an immutable object with some helpful methods:

#### `[map]` transforms rows

<div style='margin-left: 2em'>

##### `[map]<X>(project: (value: R) => X): Rows<X>`
Maps the value in each row.

###### Example, uppercase all toys:
```typescript
select(Toy)[map](toy => toy.toLocaleUppercase())
```

##### `[map]<F extends keyof R>(field: keyof R): Rows<R[F]>`
Pluck a single value from each row.

###### Example, length of all toy names:
```typescript
select(Toy)[map]('length')
```

`[map]` can perform various other reshapings as well (TK: API Docs).
</div>

#### **`[where]` picks a subset of rows**

<div style='margin-left: 2em'>

##### `[where](R => boolean)`
Filters rows by a predicate.

###### Example: Toys with long names
```typescript
select(Toy)[where](toy => toy.length > 100)
```

##### `[where](rows: Rows<any>)`
Returns the intersection of these rows and another set of rows.

###### Example: Get the length of all toys that start with "mr.":
```typescript
select(Toy)
  [map]('length')
  [where](
    select(Toy)[where](toy => toy.startsWith('mr.'))
  )
```

##### `[where]<F extends keyof R>(field: F, compare?: '=' | '<' | '>'..., other?: R[F])`
Filters rows by a comparison on a given field.

###### Example: Another way to get toys with long names
```typescript
select(Toy)[where]('length', '>', 100)
```

</div>

### `[reduce]` aggregates rows

<div style='margin-left: 2em'>

#### `[reduce]<X>((memo: X, value: R) => X, initial?: X): Rows<X>`
Reduce all rows into one.

##### Example: Join toys with commas
```typescript
select(Toy)[reduce]((str: string, toy) => str + ',' + toy)
```

</div>

### `[value]` reads values

<div style='margin-left: 2em'>

##### Example: Get the string value of the above.
```typescript
select(Toy)
  [reduce]((str: string, toy) => str + ',' + toy)
  [value]
```

`[value]` is exactly equivalent to `read(rows)`, which also works—you can `read` both `ref`s and `Rows`. (`[value]` is provided for chaining convenience.)

</div>

`Rows` has various other useful query methods (including the ability to `[join]` with another set of rows, ala SQL) but these are the basics.

:::info
**Implementation note**: It may seem that `Rows` wraps an array, but this isn't true. Rows are implemented with a `Map` from `ID`s to `Row` objects. This helps us maintain the identity of rows—even if their value is just some primitive, e.g. when we have `Rows<string>`. For instance, this is how the intersection behavior of `[where]` works.
:::

## Advanced examples

### Schema modules

Here's how we might compose multiple `def(Schema)`s into a single `ExecutableSchema`:

```typescript
import {ref, reduce, condense, value}
  from 'apollo-server'

// A ref with some internal structure.
//
// Defining a ref like this lets you access named columns. For instance,
// we can now access Schema.typeDefs and Schema.directives. These
// will be Ref<string> and Ref<IDirectives>, respectively.
export const Schema = ref `GraphQL Schema Definition` ({
  typeDefs: str `Schema Type Definitions` (),
  directives: obj <IDirectives> `Schema directives` (),
})

// A less fancy ref.
export const Resolvers = obj<IResolvers>()

export const ExecutableSchema = ref `Executable GraphQL Schema` (() => {
  const typeDefs =
    select(Schema.typeDefs)
      [reduce](mergeSchemas)
      [value]

  const schemaDirectives =
    select(Schema.directives)
      [condense]
      // [condense] merges all rows together. It's equivalent to:
      //   [reduce]((all, these) => ({ ...all, ... these }))
      [value]

  const resolvers = select(Resolvers)[condense][value]

  return createAndValidateExecutableSchema({
    typeDefs,
    resolvers,
    schemaDirectives
  })
})
```

:::danger

<div style='text-align: center'>

**⚠️ These sections are currently in need of revision**

</div>

### injecting behavior


You can inject behavior the same way you inject anything else: by making a ref
for it. "It" in this case will be a function.

#### consuming functions

```typescript
/******** songs.resolvers.ts ********/
import {read, Many} from '@apollo/liftoff'
import {Song} from '@spotify/client'

// You can have refs to functions too!
// This one returns your favorite songs.
export const getFavorites = ref<(uid: string, count: number) => Many<Song>>()

// We can put whole features into boxes.
// Boxes provide isolation: if the contents fail to evaluate, the box goes into
// a failing state (box.error becomes defined), but other parts of the system
// keep going.
export default box(() => {
  Schema(`
    extend type User {
      favorites: Song[]
    }
  `)

  // `read.the` ensures that we just get one value out of a ref.
  // If it's been defined multiple times, we fail until it's defined just
  // once.
  //
  // getFavories never really changes, so blocking here should be fine.
  const faves = read.the(getFavorites)

  Resolvers({
    User: {
      favorites(user: {spotifyId: string, count: number = 100}) {
        return faves(user.spotifyId, count)
      }
    }
  })
})
```

#### providing functions

```typescript
/******** spotify.ts ********/
import {read,many} from '@apollo/liftoff'
import {getFavorites} from './songs.resolvers'
import SpotifyClient, {Song} from '@spotify/client'

export const spotifyApiKey = ref<string> `spotify api key` ()

export default (() => {
  // Resources take an acquire function, which returns the resource, and a
  // release function, which takes the resource and disposes of it.
  const client = resource(
    () => new SpotifyClient(read(spotifyApiKey)),
    client => client.close()
  )
  getFavorites((uid: string, count: number) =>
    // Get many favorites.
    // This Many will resolve asynchronously, but we can treat it like any
    // other.
    //      we can specify a field to use as a unique id 👇🏽
    many.from(client.getFavorites(uid, {limit: count}), 'id')
  )
})
```

### scoping data

Boxes also let you scope values.

Let's associate the http request with the graphql request:

```typescript
import {request, timing} from '@apollo/metrics'

// Scoped lets us associate plans with an object, i.e. the request.
import { box } from '@apollo/liftoff'

import { Execute } from '@apollo/server'
import { parseHttpRequest, sendResponse, sendError } from './httpTransport'

export const http = ref `HTTP Request/Response` (
  (req: IncomingMessage, res: ServerResponse) => ({ request, response })
)

export default box <HttpHandler> (() =>
  const execute = read.the(Execute)
  const request = box(http)
  return (req, res) => {
    const gqlRequest = parseHttpRequest(req)
    // Put a scoped value in the box
    request.for(gqlRequest) (req, res)
    return execute(gqlRequest)
      .then(sendResponse, sendError)
  }
})
```

Using it:

```typescript
import {box} from '@apollo/liftoff'
import {ResolveArg} from '@apollo/server'
import {http} from './httpHandler.ts'
import {readAmbientArg} from './httpTransport.ts'

export default box `@ambient directive` ((name = 'ambient') => {
  const request = box(http)
  mid(ResolveArg[where](arg => arg.directives.has(name))) (
    _next => (gqlRequest, field) =>
      readAmbientArg(gqlRequest, field, request.for(gqlRequest).value)
  )
})
```

### metrics

Declaring and updating some metrics:

```typescript
import {request, timing} from '@apollo/metrics'

import { scope, mid } from '@apollo/liftoff'

// By convention, middleware chains are prefixed with 'mid'
import { Execute } from '@apollo/server'

// request is a meter provided by @apollo/metrics.
// By default, it provides three pipes: `start`,
// `stop.ok` and `stop.fail`
export const RequestMeter = request `GraphQL Request` <GraphQLRequest> ()

export default RequestMetrics() {
  const meters = box(RequestMeter)
  mid(Execute) ((exec) => {
    return async gqlRequest => {
      const meter = meters.for(gqlRequest).try?.start(gqlRequest)
      try {
        const result = await exec(gqlRequest)
        // Stop the meter, request finished ok.
        meter?.stop.ok(result)
        return result
      } catch(error) {
        // Stop the meter, request failed.
        meter?.stop.fail(error)
        throw error
      }
    }
  })
}
```

Other plugins can associate their requests with this one, provided they have
access to the scope object (the GraphQL Request object, in this case).

```typescript
import {request, timing} from '@apollo/metrics'
// By convention, middleware chains are prefixed with 'mid'
import { Execute } from '@apollo/server'
import {Transact, Transaction} from '@hypothetical/db'

const TransactionMeter = request `Database Request for ${transact}` <Txn> ()
export const DbTransaction = ref <Transaction> `Current transaction` ()

export default TransactionsPlugin(transact: Transact) {
  const meters = box(TransactionMeter)
  const transaction = box(DbTransaction)
  mid(Execute) ((exec, ctx) => {
    return async gqlRequest => {
      const meter = meters.for(gqlRequest).try
      try {
        const result = await transact(txn => {
          transaction.for(gqlRequest)(txn)
          meter?.start(txn)
          return exec(gqlRequest)
        })
        meter?.stop.ok(result)
        return result
      } catch(error) {
        // Stop the meter, request failed.
        meter?.stop.fail(error)
        throw error
      }
    }
  })
}
```

Collecting resolution times for individual fields:

```typescript
import {mid} from '@apollo/liftoff'
import {ResolveField} from '@apollo/server'
import {timing} from '@apollo/metrics'

const FieldResolutionMeter = timing <Field> `time to resolve field`

export default FieldMetrics = () => {
  const timer = box(FieldResolutionMeter)
  mid(ResolveField)(resolve =>
    <F extends Field>((field: F) => {
      const next = resolve(field)
      return timedResolve
      function timedResolve(
        self: FieldThis<F>,
        args: FieldArgs<F>,
        ctx: FieldCtx<F>) {
        timer.for(ctx.request)
          .measure(field, this, [self, args, ctx])
      }
    })
  )
}
```

Reporting collected metrics via an agent:

```typescript
import {request, timing} from '@apollo/metrics'
import {resource, did} from '@apollo/liftoff'
import ApolloAgent from '@apollo/agent'
import {request, timing} from '@apollo/metrics'
import {Execute} from '@apollo/server'

export const MetricsEndpoint =
  ref <string> `Metrics endpoint URL` ('https://default.url')

export default box `Apollo Graph Manager Metrics Agent` (() => {
  const url = read(MetricsEndpoint)
  const agent = resource `metrics agent at ${url}` (
    () => new ApolloAgent(url),  // acquire an agent
    agent => agent.close()       // release the agent
  )
  did(Execute)((response, [req]) => {
    const requests = request.for(req).try
    const timings = [...timing.for(req).try]
    agent.report({
      request: req,
      response,
      timings,
    })
    // We don't have to clean up here, because we only read from the box.
  })
})
```

There's no limit to how many reporting agents you can have.

### middleware

Execution middleware gives us a lot of power.

#### a safelist

```typescript
import { ref, plan, asSet, throws, box } from '@apollo/liftoff'
import { midExecute } from '@apollo/server'

export const Allow = ref<string> `Allowed query` ()

export const E_SAFELIST_REJECT
  = throws('SAFELIST_REJECT', 'Query rejected by safelist')

const Safelist = plan `Safelist — permits only Allowed queries` (() => {
  // We could `read(Allow[asSet])` here, but then our middleware would
  // regenerate every time the allowed set changed.
  //
  // By putting it in a box, we close over the box instead, avoiding
  // the reflow.
  const allowed = box(Allow[asSet])

  midExecute(
    exec => request => {
      if (!allowed.contents.has(request.query))
        throw E_SAFELIST_REJECT()
      return exec(request.query)
    }
  )
})
```
#### APQ

#### Query complexity

### shimming existing lifecycle hooks

TK. Short answer is, we can implement all of them by having Parse, Validate,
and Execute refs, and by attaching `mid()`dleware to them:

  * server{Will/Did}Start
  * executionDid{Start,End}
  * parsingDidStart, parsingDidEnd
  * validationDidStart, parsingDidEnd
  * requestDidStart
  * didResolveOperation
  * didEncounterErrors
  * responseForOperation
      * short-circuits execution
  * willSendResponse


### query response caching
* partial?

### find all providers of X
* every declared datasource
* all resolvers
* sensibly call into other resolvers

### global config validation
* one resolver per field
* schema uses unknown directive
    * scan all directives

### pattern serialization?

### error recovery
* error boundaries
* suspense boundaries

### observability

TK. Not entirely sure how to demonstrate this without mockups. Will probably show how you can query for the data necessary to do:

* time travel
* chain of custody
  * timeline
* post-hoc stack traces
  * i.e. did something fail? even if we weren't tracking stack traces before, we
  can switch it on, re-evaluate, and collect them (assuming it *does* fail).
* part tree
  * like the React component tree, but for data flows in your server.

### things that do not work
* Lifting off inside async functions
  - like React, Liftoff functions must be sync
  - inside Liftoff, you can read() async values

  - You can `box()` up values to take out of Liftoff (into async land)
  - `box().for()` lets you get values
  -
* Keying bit
  - how we reconcile the set of calls when you re-call a function
  -

### a tracker app

Here's a project I was working on recently.

It's a public tracker that shows you people who are around you. The end goal is to be able to chat with them, but let's just talk about the tracker for now.

Here's the schema I want:

```graphql
type User {
  uid: String
  name: String
  avatarUrl: String
}

type Neighbor {
  user: User
  distance: Float
}

type Query {
  nearby(radius: Float): Neighbor[]
}

type Mutation {
  moveTo(lat: Float, lon: Float): Boolean
}
```

Here's query that feeds my frontend:

```graphql
@live
query Neighbors(radius: $meters) {
  me {
    nearby(radius: $meters) {
      user { name avatarUrl }
      distance
    }
  }
}
```

I'll use `moveTo` to set the location whenever I get an update from the OS.

I'm going to use Firestore as my backing database, and the GeoFirestore library to handle querying by location (GeoFirestore stores documents in Firestore along with a geohash, so it can do efficient radius queries.)

How do we write this with Apollo server? It's currently a pain. Even ignoring that we don't support `@live`, writing this as a subscription is quite irritating: I have to do a GeoQuery to get nearby users. Then, whenever I move, I have to set up another query and return its results. "Ashi, that's not so bad." But look: I don't want to send the whole list of users whenever I moved. Everyone is moving all the time, so that would make this effectively _n<sup>2</sup>_ rather than _n_, which could well be the difference between this thing working reliably and this thing working not at all, once more than a few people get onto it. It's very easy to do it wrong and provide a terrible experience, get a huge bill from Google, or both.

Right now, we don't have any way to make this easy for me, the app developer.

Liftoff makes it easy.

#### 1a. resolvers

First let's set up our database and types:

```typescript=
import * as firebase from 'firestore'
import { GeoFirestore } from 'geofirestore'

const db = firebase.firestore()
const geoDb = GeoFirestore(db)

export interface UserDoc {
  uid: string
  name: string
  avatarUrl: string
}

export interface TrackerDoc {
  uid: string
  coordinates: firebase.firestore.GeoPoint
}

export interface Neighbor {
  user: UserDoc
  distance: number
}

export const auth = firebase.auth()
export const users = db.collection('users')
export const tracker = geoDb.collection('tracker')
```

We'll set up some helper functions to query the database:

```typescript=27
// query<T>(q: firebase.Query | GeoQuery): Many<T>
//
// We'll look at the implementation later.
import {query} from './helpers'

// These functions give us typed responses from DB queries.
// It's like an ORM! Kindof! 😄
const queryTracker = (q: firebase.Query | GeoQuery): Many<TrackerDoc> =>
  query<TrackerDoc>(q)

const queryUsers = (q: firebase.Query | GeoQuery) =>
  query<UserDoc>(q)
```


Now we can write resolvers:

```typescript=39
// Distance helper, gives us distance between two geopoints.
import {distance} from 'geofirestore'

function mustAuth() {
  const { currentUser } = auth
  if (!currentUser)
    throw new Error('Not logged in.')
  return currentUser
}

export const Mutation = {
  async moveTo(_, args: { lat: number, lon: number }) {
    const {uid} = mustAuth()
    await tracker.doc(auth.currentUser.uid)
      .set({ coordinates: new firebase.firestore.GeoPoint(lat, lon) })
    return true
  }
}

export const Query = {
  nearby(_, args: { radius: number }): Many<Neighbor> {
    const {uid} = mustAuth()
    const my = queryTracker(tracker.doc(uid)) [one]
    const center = read(my.coordinates)
    return queryTracker(
      tracker.nearby({ center, radius })
    )({
      user: neighbor => queryUsers(users.doc(neighbor.uid)),
      distance: neighbor => distance(center, neighbor.coordinates)
    })
  }
}
```

That's it.

#### 1b. What's this `Many` thing?

`Many<R>` is a synonym for `Pattern<R>`

Ok, what's a `Pattern`?

`Pattern<R>` is an immutable data structure that stores rows of type `<R>`. (Many rows, in point of fact.)

They're described in greater detail earlier in this doc. Generally, they have the collection operations you would expect—`[map]`, `[reduce]`, etc. Two features we're using on line 65:
  1. Patterns are functions, and calling them applies map. So we're applying map here.
  2. In addition to a function, map can take an object whose values are anything you can map. This _reshapes_ the input. So these lines map across the nearby users and reshape the pattern into the right form for us to return:

  ```typescript=65
    )({
      user: neighbor => queryUsers(users.doc(neighbor.uid)),
      distance: neighbor => distance(center, neighbor.coordinates)
    })
  ```

#### 1b. now make it live

It's already live.

#### 1c. what do you mean "it's already live"

These resolvers support `@live` queries as written.

#### 1d. what about the part where you `await my.coordinates`? What if we move?

We'll recompute the parts of the data flow that need to be recomputed, and send an update to the client.

#### 1e. but how?

Read on to [Liftoff from the ground up](#liftoff-from-the-ground-up)!

:::

## From the ground up

### 1. remember me

There's this function, `remember`:

```typescript
function remember<F extends AnyFunc>(func: F): Memorized<F>
```

It takes a function and returns a _memo**r**ized_ version of it.

The memorized version works exactly like the old version. But now it has a side effect. See, there's this other function, `trace`:

```typescript
function trace(block: () => void): Memo
```

`trace` calls a block and captures every `Memorized` call that happens within its synchronous flow into a `Memo`. Don't worry about how just yet.

### 2. working `Memo`ry

With `remember` and `trace`, we can now do this:

```typescript=
interface SchemaDefinition {
  typeDefs: string
  resolvers: IResolvers
}
const Schema = remember(
  (definition: SchemaDefinition) => definition
)

const Directives = remember(
  (directives: Record<string, SchemaDirectiveVisitor>) => directives
)

import {SignedVisitor} from '@hypothetical/directives'

const memo = trace(() => {
  Schema({
    typeDefs: require('./users.gql'),
    resolvers: require('./users.resolve'),
  })
  Schema({
    typeDefs: require('./schema.gql'),
    resolvers: require('./schema.resolve'),
  })
  Directives({ signed: SignedVisitor })
})
```

What we've done here is turned code into data. The `memo` returned by `trace` stores a record of all `remember`ed calls. Specifically, it stores a `Call` for each one, which looks like this:

```typescript=
interface Call<F extends AnyFunc> {
  func: F
  args: Parameters<F>
  result: Result<F>
  parent?: Call<AnyFunc>
}

type Result<F extends AnyFunc> = Returned<F> | Threw<F>

interface Returned<F extends AnyFunc> {
  type: 'returned'
  value: ReturnType<F>
}

interface Threw<F> {
  type: 'threw'
  error: Error
}
```

### 3. partial recall

`Memo` is a `Pattern<Call>`. `Pattern<R>`[^r-for-row] has a query interface. The actual typings are a bit complex so we'll get to them later, but here's how we can use it.

[^r-for-row]: The `<R>` is for `R`ow.

Let's say we want to compile an executable schema. We can do it like this:

```typescript=22
function compileSchema(memo: Memo) {
  const merged = memo
    [map](call =>
      (call.func === Schema && call.result.type === 'returned')
        ? call.result.value
        : undefined)
    [reduce](mergeSchemas)
    [value]()

  const schemaDirectives = memo
    [map](call =>
      (call.func === Directives && call.result.type === 'returned')
        ? call.result.value
        : undefined)
    [reduce]((all, these) => ({ ...all, ... these}))
    [value]()

  return makeExecutableSchema({
    ...merged,
    schemaDirectives
  })
}
```

(It's `[map]` and `[reduce]` rather than `.map` and `.reduce` because—for reasons we'll see later—`Pattern`'s query operations are defined as symbols.)

That thing where we get the return value of all calls of a certain type? Seems like we might be doing that one a lot. Let's break it out into a function:

```typescript=22
const returned = <F>(func: F) =>
  (call: Call<any>) =>
    (call.func === func && call.result.type === 'returned')
      ? call.result.value
      : undefined
```

So now we can do:

```typescript=23
  const merged =
    memo
      [map](returned(Schema))
      [reduce](mergeSchemas)
      [value]()

  const schemaDirectives =
    memo
      [map](returned(Directives))
      [reduce]((all, these) => ({ ...all, ... these}))
      [value]()
```

Note that these come out correctly typed[^why-correctly-typed]. Typescript infers:

```typescript=23
const merged: { typeDefs: string, resolvers: IResolvers } =
  memo
    [map](returned(Schema))
    [reduce](mergeSchemas)
    [value]()

const schemaDirectives: { [name: string]: SchemaDirectiveVisitor } =
  memo
    [map](returned(Directives))
    [reduce]((all, these) => ({ ...all, ... these}))
    [value]()
```

[^why-correctly-typed]: The typings work out because: (1) `Call<F>` is parameterized in `F`—its `args` field is of type `Parameters<F>` and `Returns<F>['value']` is of type `ReturnType<F>` and (2) `[map](project: P)` returns a `Pattern` of the `ReturnType<P>`, excluding `undefined` (rows where `project` returns `undefined` are excluded from the pattern). `memo[map](funcIs(Schema))` therefore gives us a `Pattern<Call<Schema>>`, with the return type and arg types well-defined.

### 4. a spoonful of sugar

#### 4a. Queen `[map]`

`[map]` is, like, _super useful_. Turns out we don't have to keep typing it. `Pattern`s are _functions_. They do what `[map]` does. So now:

```typescript=23
const merged =
  memo(returned(Schema))
    [reduce](mergeSchemas)
    [value]()

const schemaDirectives =
  memo(returned(Directives))
    [reduce]((all, these) => ({ ...all, ... these}))
    [value]()
```

Have we killed `[map]`? Far from it. She has become so pervasive that speaking her name is unnecessary. She is the Queen of Patterns.

#### 4b. project yourself

Following her coronation, `[map]` reveals new powers:

Of course she knows what to do with functions:

```typescript
memo(call => call.result)
```

She can also take strings (and symbols). Specifically, any `keyof R`:

```typescript
memo('result')
```

This is shorthand for:

```typescript
memo[map](call => call.result)
```

Which extracts the field, giving us in this case a `Pattern<Result>`.

This is but a taste of her shaping abilities.

We can pass in an object whose values are anything we can map. That means any `keyof R`…

```typescript
memo({ func: 'func', finished: 'result' })
```

…any projection function…

```typescript
memo({ func: 'func', isOk: call => call.result.type === 'returned' })
```

…and, of course, other objects:

```typescript
memo({
  finished: 'result',
  call: {
    ok: call => call.result.type === 'returned'
    arguments: 'args',
    function: 'func',
  }
})
```

These we call things that can be passed to map _projectors_. Another kind of projector is any object with a `[project]` property. If present, map will use that..

```typescript
memo({
  [project]: 'result'
})
```

Which maybe seems not so useful until I mention that `[project]` is map's Grand Vizier, who she will listen to above all else. If a function has `[project]` defined, map will not call the function as usual, and will instead use `[project]`.

So let's upgrade our `Schema` and `Directives`. We can use this helpful `makeProjector`[^make] function:
[^make]: A little convention I like is that functions start with `make` if they mutate their input to give it new powers.

```typescript
const Schema = makeProjector(
  remembered(
    (definition: SchemaDefinition) => definition
  ),
  returned(Schema)
)

const Directives = makeProjector(
  remembered(
    (directives: Record<string, SchemaDirectiveVisitor>) => directives
  ),
  returned(Directives)
)
```

Now schema composition becomes:

```typescript=23
const merged = memo(Schema)
  [reduce](mergeSchemas)
  [value]

const schemaDirectives = memo(Directives)
  [reduce]((all, these) => ({ ...all, ... these }))
  [value]
```

#### 4c. `ref`er madness

`Schema` and `Directives` are queer sorts of functions. They're `remember`ed identity functions which project their returned value. It's like their only job in life is to refer to those values. That's why this helper is named `ref`:

```typescript
function ref<T>(input: Source<T> = (value: T) => value) {
  if (typeof input === 'function') {
    const output =
      makeProjector(remembered(input), returned(output))
    return output
  }
  // ...
  // There's more down here, we'll get to it.
}

type Source<T> = T | (...args: any[]) => T
```

So we can write:

```typescript
const Schema = ref((definition: SchemaDefinition) => definition)
const Directives = ref(
  (directives: Record<string, SchemaDirectiveVisitor>) => directives
)
```

Or just:

```typescript
const Schema = ref<SchemaDefinition>()
const Directives = ref<Record<string, SchemaDirectiveVisitor>>()
```

We have to specify `<T>` explicitly here, because Typescript unfortunately can't infer type information from nothing. (Goddamnit, Typescript.)

You may have noticed from the type of `Source` that `ref` can take a value:


```typescript
const MaxConcurrentQueries = ref(1024)
```

In addition to letting us infer the type, this value also becomes the default value, which what ref projects if you map it and it's never been successfully defined. It does this with the hitherto unknown `[ifEmpty]` op (line 12):

```typescript=
function ref<T>(input: Source<T> = (value: T) => value) {
  if (typeof input === 'function') {
    const output =
      makeProjector(
        remembered(input),
        returned(output))
    return output
  }

  const withDefault = makeProjector(
    remembered((value: T = input) => value),
    returned(withDefault)[ifEmpty](value))
  return withDefault
}
```

#### 4d. a little of column a

Here's a fun thing you can do:

```typescript
memo(Schema).resolvers.User
```

This behaves how you'd expect. It's synonymous with:

```typescript
memo(Schema)('resolvers')('User')
```

But. But how.

Well,

```typescript
interface Pattern<R> implements Columns<R>
```

Where:
```typescript
type Columns<R> = {
  [K in keyof R]: Pattern<Exclude<R[K], undefined>>
}
```

This is why ops like `[map]` are symbols—it keeps the `Pattern` namespace clear, so you can dot into your columns.

(Perhaps you have questions about the runtime how of this.)

#### 4e. call me maybe

Descending into patterns is interesting because you'll eventually get down to methods. Like:

```typescript
memo(Schema).resolvers.User.name
```

We can't just call it, because of course it's a `Pattern<Resolver>`, not a resolver itself. But that's okay, we can just map to get the same result:

```typescript
memo(Schema).resolvers.User.name(name => name({ uid: 0 }))
```

Which gives us a `Pattern<string>`. Seems like that trick might be useful later on.

### 5. god is change

This is all very nice.

But what happens when some piece of our configuration changes? Say we receive a Schema update. Is there any way we can push that into our system?

I'm asking because I know the answer, and the answer is yes.

Let's first tweak our config to mark the schema that's going to change:

```typescript=11
const UpdateMe = makeProjector(
  remembered(<T>(value: T) => value),
  call => call.func === UpdateMe ? call : undefined
)

const memo = trace(() => {
  Schema({
    typeDefs: require('./users.gql'),
    resolvers: require('./users.resolve'),
  })
  Schema(
    UpdateMe({
      typeDefs: require('./schema.gql'),
      resolvers: require('./schema.resolve'),
    })
  )
  Directives({ signed: SignedVisitor })
})
```

[^why-not-ref]: If `UpdateMe` is a `remember`ed identity function, isn't it just a `ref`? Not quite. `ref`'s type parameter is on the outside—that is, `type Ref<T> = (input: Source<T>) => T`. `UpdateMe`'s type would be `type UpdateMe = <T>(input: T) => T`. Another way to think about this: if we made `UpdateMe` a ref, we would need to specify its data type when we define it, so it would only work on e.g. Schemas. This way, `UpdateMe` is generic, and can wrap any kind of data.

Note that `UpdateMe` is the typed identity function[^why-not-ref]. It doesn't do anything. But it is `remember`ed, so calls to it will show up in the `memo`. We can find the update point like so:

```typescript
memo(UpdateMe)
```

So say we get a schema update (through whatever mechanism).

We first get the updated version of the rows that need to change:

```typescript
const updateSchema = (memo: Memo, schemaUpdate: SchemaDefinition) =>
  memo(UpdateMe)
    (call => ({
      ...call,
      result: { type: 'returned', value: schemaUpdate }
    }))
```

Notice that we're using `Result`'s property here. Knew that would come in handy.

Now we want to get the original memo, but with these rows changed.

We can use the `change` function for that:

```typescript
function change<R>(memo: Pattern<R>): Change<R>

interface Change<R> {
  readonly now: Pattern<R>
  update<U>(rows: Pattern<U>): Change<R | U | R & U>
  hasChanged(rows?: Pattern<any>): boolean
}
```

Which lets us create the new memo like this:

```typescript
const nextMemo = change(memo).update(updateSchema(memo, schemaUpdate)).now
```

But we need to do more. This `nextMemo` won't actually have any updates to `Schema`. Why not? We updated the return value of the `UpdateMe` call, but not the call to `Schema` that uses it. The `memo` doesn't actually know that there's a connection between `UpdateMe` and `Schema`'s return values. That information is stored in the closure of `UpdateMe`'s parent call. Which we also have.

We need to jump back into it. _Go back in time_. Only this time it'll be different. This time, `UpdateMe` will return the updated value.

Pleasantly, `trace` knows how to do this too:

```typescript
function trace(change: Change<Call>): Change<Call>
```

Called with a `Change<Call>`, `trace` will look up the parent `Call`s of all the rows altered in `change`, figure
out how to call them (it has `func`, `thisValue`, and `args`—everything we need), and then do it, re-tracing their `remember`ed calls as it is uniquely qualified to do.

You may have figured this out already, but _memo**r**ized_ functions are also, in fact, _memoized_. If a `remember`ed function is called while tracing a change, it finds its previous `Call` in the memo and finishes with that value, returning or throwing as appropriate.

By changing the memo, we change the function's future.

```typescript
const memoWithNewSchema = trace(
  change(memo).update(updateSchema(memo, schemaUpdate))
).now
```

Now we can compile our new schema:

```typescript
const newSchema = compileSchema(memoWithNewSchema)
```

### 7. self-injection

It's frustrating that we have to call `compileSchema` again to get the new schema—that we have to remember to do this, what with everything else going on in our lives.

What would be great is if we could put `compileSchema` into the memo. Then it would just update itself. But `compileSchema` uses the memo, so how can we put it into the memo?

Well, we know how to change the return value of a function and re-run whatever needs to be changed. So we'll do that.

First, let's generalize `updateSchema`, so it writes to any ref:

```typescript
const write = <T>(memo: Memo, ref: (...args: any) => T, data: T) =>
  memo(ref)
    (call => ({
      ...call,
      result: { type: 'returned', value: data }
    }))
```

Now we use it:

```typescript=12
const lastMemo = makeProjector(
  remembered(<T>(value: T) => value),
  call => call.func === lastMemo ? call : undefined
)
const ExecutableSchema = ref<GraphQLExectutableSchema>()

const plan = () => {
  Schema({
    typeDefs: require('./users.gql'),
    resolvers: require('./users.resolve'),
  })
  Schema(
    UpdateMe({
      typeDefs: require('./schema.gql'),
      resolvers: require('./schema.resolve'),
    })
  )
  Directives({ signed: SignedVisitor })
  ExecutableSchema(compileSchema(lastMemo()))
}

function run(block: () => void) {
  let memo = trace(block)
  do {
    const change =
      change(memo).update(write(memo, lastMemo, memo))
    memo = change.now
  } while (change.hasChanged())
  return memo
}
```

`Empty` returns an empty pattern, which we use to initialize `lastMemo`.

### 8. keep me in suspense

tk

### 9. who are you, again and again?

tk

### 10. what have we built?

tk<|MERGE_RESOLUTION|>--- conflicted
+++ resolved
@@ -324,7 +324,6 @@
 
 **How we define a column makes no difference to the consumer.** Even if we've defined a column asynchonously with `def.async(someCol)`, `read(someCol)` will still return its values synchronously.
 
-<<<<<<< HEAD
 Also: **If we `read` a column and then it changes, Liftoff handles this for us!** Liftoff will re-evaluate the function which called `read`, this time returning the new value. This is much like state / `useState` in React.
 
 Unlike React, we can change the definitions of a column from anywhere in the system, and Liftoff will send those new values to all everyone who's `read` the column.
@@ -336,9 +335,7 @@
 A toy example:
 
 #### Example: Using `select` to retrieve all values for a ref
-=======
 Boxes help us pass source values into closures. If we did this:
->>>>>>> 6d1d5c33
 
 ```typescript
 /******** toy.ts ********/
